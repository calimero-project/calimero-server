--- conflicted
+++ resolved
@@ -644,7 +644,6 @@
 		}
 	}
 
-<<<<<<< HEAD
 	private static boolean idxOutOfRange(final String[] args, final int idx) {
 		if (idx < args.length)
 			return false;
@@ -653,11 +652,11 @@
 				Supply file name/URI for the KNX server configuration
 				""", Manifest.buildInfo(Launcher.class));
 		return true;
-=======
+	}
+
 	private static Thread shutdownHook(final Launcher launcher) {
 		return Thread.ofVirtual().inheritInheritableThreadLocals(false)
 				.name(launcher.server.getName() + " shutdown").unstarted(launcher::quit);
->>>>>>> 1b64b447
 	}
 
 	/**
