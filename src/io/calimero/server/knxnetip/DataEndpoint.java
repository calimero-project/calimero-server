--- conflicted
+++ resolved
@@ -246,21 +246,6 @@
 					HexFormat.ofDelimiter(" ").formatHex(buf));
 		}
 
-<<<<<<< HEAD
-		if (TcpLooper.send(buf, dst))
-			return;
-
-		final var actualDst = useDifferingEtsSrcPortForResponse != null ? useDifferingEtsSrcPortForResponse : dst;
-		final DatagramPacket p = new DatagramPacket(buf, buf.length, actualDst);
-		final var src = useNat || actualDst.equals(ctrlEndpt) ? ctrlSocket.getLocalSocketAddress() : socket.getLocalSocketAddress();
-		logger.log(TRACE, "send {0}->{1} {2}", hostPort((InetSocketAddress) src),
-				hostPort(actualDst), HexFormat.ofDelimiter(" ").formatHex(buf));
-
-		if (useNat || actualDst.equals(ctrlEndpt))
-			ctrlSocket.send(p);
-		else
-			socket.send(p);
-=======
 		if (remoteDataEndpt instanceof TcpEndpointAddress)
 			ces.tcpEndpoint.send(buf, remoteDataEndpt);
 		else if (remoteDataEndpt instanceof UnixEndpointAddress)
@@ -270,14 +255,13 @@
 			final DatagramPacket p = new DatagramPacket(buf, buf.length, actualDst);
 			final var src = useNat || actualDst.equals(ctrlEndpt) ? ctrlSocket.getLocalSocketAddress() : socket.getLocalSocketAddress();
 			logger.log(TRACE, "send {0}->{1} {2}", hostPort((InetSocketAddress) src),
-					actualDst, HexFormat.ofDelimiter(" ").formatHex(buf));
+					hostPort(actualDst), HexFormat.ofDelimiter(" ").formatHex(buf));
 
 			if (useNat || actualDst.equals(ctrlEndpt))
 				ctrlSocket.send(p);
 			else
 				socket.send(p);
 		}
->>>>>>> e00a8ea9
 	}
 
 	public void send(final BaosService svc) throws KNXConnectionClosedException {
@@ -300,11 +284,7 @@
 	{
 		final String lock = new String(Character.toChars(0x1F512));
 		final String prefix = "KNX IP " + (sessionId > 0 ? lock + " " : "");
-<<<<<<< HEAD
-		return prefix + ctype + " " + super.name();
-=======
 		return prefix + ctype + " " + remoteCtrlEndpt;
->>>>>>> e00a8ea9
 	}
 
 	@Override
@@ -312,11 +292,7 @@
 	{
 		final String nat = (useNat && !tcp) ? "NAT, " : "";
 		final var deviceAddress = device != null ? ", " + device : "";
-<<<<<<< HEAD
-		return "%s (%s, channel %d%s)".formatted(name(), type, getChannelId(), deviceAddress);
-=======
-		return "%s (%schannel %d%s)".formatted(getName(), nat, getChannelId(), deviceAddress);
->>>>>>> e00a8ea9
+		return "%s (%schannel %d%s)".formatted(name(), nat, getChannelId(), deviceAddress);
 	}
 
 	public IndividualAddress deviceAddress() { return device; }
